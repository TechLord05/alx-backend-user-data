#!/usr/bin/env python3
"""
Main file
"""
<<<<<<< HEAD
from db import DB
from user import User

from sqlalchemy.exc import InvalidRequestError
from sqlalchemy.orm.exc import NoResultFound


my_db = DB()

user = my_db.add_user("test@test.com", "PwdHashed")
print(user.id)

find_user = my_db.find_user_by(email="test@test.com")
print(find_user.id)

try:
    find_user = my_db.find_user_by(email="test2@test.com")
    print(find_user.id)
except NoResultFound:
    print("Not found")

try:
    find_user = my_db.find_user_by(no_email="test@test.com")
    print(find_user.id)
except InvalidRequestError:
    print("Invalid")
=======

from db import DB
from user import User

my_db = DB()

user_1 = my_db.add_user("test@test.com", "SuperHashedPwd")
print(user_1.id)

user_2 = my_db.add_user("test1@test.com", "SuperHashedPwd1")
print(user_2.id)
>>>>>>> e1a540c4
<|MERGE_RESOLUTION|>--- conflicted
+++ resolved
@@ -1,35 +1,4 @@
 #!/usr/bin/env python3
-"""
-Main file
-"""
-<<<<<<< HEAD
-from db import DB
-from user import User
-
-from sqlalchemy.exc import InvalidRequestError
-from sqlalchemy.orm.exc import NoResultFound
-
-
-my_db = DB()
-
-user = my_db.add_user("test@test.com", "PwdHashed")
-print(user.id)
-
-find_user = my_db.find_user_by(email="test@test.com")
-print(find_user.id)
-
-try:
-    find_user = my_db.find_user_by(email="test2@test.com")
-    print(find_user.id)
-except NoResultFound:
-    print("Not found")
-
-try:
-    find_user = my_db.find_user_by(no_email="test@test.com")
-    print(find_user.id)
-except InvalidRequestError:
-    print("Invalid")
-=======
 
 from db import DB
 from user import User
@@ -40,5 +9,4 @@
 print(user_1.id)
 
 user_2 = my_db.add_user("test1@test.com", "SuperHashedPwd1")
-print(user_2.id)
->>>>>>> e1a540c4
+print(user_2.id)